--- conflicted
+++ resolved
@@ -6,7 +6,6 @@
     line: "{{ item.line }}"
     state: present
   with_items:
-<<<<<<< HEAD
     - {
         line: "disable_uboot_overlay_video=1",
         regexp: "#?disable_uboot_overlay_video=1",
@@ -48,20 +47,9 @@
         line: "uboot_overlay_addr4=/lib/firmware/BB-I2C1-00A0.dtbo",
         regexp: '#?uboot_overlay_addr4=\/lib\/firmware\S*',
       }
-=======
-   - { line: 'disable_uboot_overlay_video=1', regexp: '#?disable_uboot_overlay_video=1' }
-   - { line: 'disable_uboot_overlay_audio=1', regexp: '#?disable_uboot_overlay_audio=1' }
-   - { line: 'disable_uboot_overlay_wireless=1', regexp: '#?disable_uboot_overlay_wireless=1' }
-   - { line: 'disable_uboot_overlay_adc=1', regexp: '#?disable_uboot_overlay_adc=1' }
-   - { line: '#enable_uboot_cape_universal=1', regexp: '#?enable_uboot_cape_universal=1' }
-   - { line: 'enable_uboot_overlays=1', regexp: '#?enable_uboot_overlays=1'}
-   - { line: '#uboot_overlay_pru=/lib/firmware/AM335X-PRU-RPROC-4-14-TI-00A0.dtbo', regexp: '#?uboot_overlay_pru=\/lib\/firmware\/AM335X-PRU-RPROC-4-14-TI-00A0.dtbo' }
-   - { line: 'uboot_overlay_pru=/lib/firmware/AM335X-PRU-RPROC-4-19-TI-00A0.dtbo', regexp: '#?uboot_overlay_pru=\/lib\/firmware\/AM335X-PRU-RPROC-4-19-TI-00A0.dtbo' }
-   - { line: '#uboot_overlay_pru=/lib/firmware/AM335X-PRU-UIO-00A0.dtbo', regexp: '#?uboot_overlay_pru=\/lib\/firmware\/AM335X-PRU-UIO-00A0.dtbo' }
-   - { line: 'uboot_overlay_addr3=/lib/firmware/BB-UART1-00A0.dtbo', regexp: '#?uboot_overlay_addr3=\/lib\/firmware\S*' }
-   - { line: 'uboot_overlay_addr4=/lib/firmware/BB-I2C1-00A0.dtbo', regexp: '#?uboot_overlay_addr4=\/lib\/firmware\S*' }
-   # NOTE: keep these in synch with /software/firmware/debian/postinst
->>>>>>> b8c9291f
+
+    # NOTE: keep these in synch with /software/firmware/debian/postinst
+
   become: yes
   notify:
     - restart device
@@ -74,23 +62,6 @@
     regexp: '#?dtb_overlay=\/lib\/firmware\S*'
     line: "dtb_overlay=/lib/firmware/BB-SHPRD-00A0.dtbo"
     state: present
-<<<<<<< HEAD
-  when: virtcap | default(False) == False
-  become: yes
-  notify:
-    - restart device
-  tags:
-    - device-tree
-
-- name: Enable shepherd virtcap overlay
-  lineinfile:
-    dest: "/boot/uEnv.txt"
-    regexp: '#?dtb_overlay=\/lib\/firmware\S*'
-    line: "dtb_overlay=/lib/firmware/BB-SHPRDVCAP-00A0.dtbo"
-    state: present
-  when: virtcap | default(False) == True
-=======
->>>>>>> b8c9291f
   become: yes
   notify:
     - restart device
@@ -169,8 +140,8 @@
 
 - name: Install shepherd meta-package
   synchronize:
-    src: '{{ repo_dir.stdout }}/software/meta-package/'
-    dest: '{{ shepherd_config_path }}'
+    src: "{{ repo_dir.stdout }}/software/meta-package/"
+    dest: "{{ shepherd_config_path }}"
     delete: yes
     owner: no
     group: no
