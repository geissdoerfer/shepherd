--- conflicted
+++ resolved
@@ -127,15 +127,11 @@
             raise click.FileError(str(hdf_file), hint="File not found")
         data = extract_hdf(hdf_file, ds_factor=ds_factor)
         axes[0].plot(data["time"], data["voltage"])
-<<<<<<< HEAD
         axes[1].plot(data["time"], data["current"] * 1000)
 
         if analyse:
           analyse_results(data)
 
-=======
-        axes[1].plot(data["time"], data["current"] * 1e6)
->>>>>>> 2298eeb4
     else:
         data = dict()
         pl_dir = Path(directory)
