# -*- coding: utf-8 -*-

"""
shepherd.cli
~~~~~
Provides the CLI utility 'shepherd-sheep', exposing most of shepherd's
functionality to a command line user.


:copyright: (c) 2019 Networked Embedded Systems Lab, TU Dresden.
:license: MIT, see LICENSE for more details.
"""
import click
import time
import pathlib
import logging
import sys
import signal
import zerorpc
import gevent
import yaml
from contextlib import ExitStack
import invoke
from pathlib import Path
import click_config_file
from periphery import GPIO

from shepherd import LogWriter
from shepherd import LogReader
from shepherd import record as run_record
from shepherd import emulate as run_emulate
from shepherd import CalibrationData
from shepherd import EEPROM
from shepherd import CapeData
from shepherd import ShepherdDebug
from shepherd.shepherd_io import gpio_pin_nums
from shepherd.const_reg import VariableLDO
<<<<<<< HEAD
from shepherd.launcher import Launcher
=======
from shepherd import sysfs_interface
>>>>>>> c5625906

consoleHandler = logging.StreamHandler()
logger = logging.getLogger("shepherd")
logger.addHandler(consoleHandler)


def yamlprovider(file_path, cmd_name):
    logger.info(f"reading config from {file_path}")
    with open(file_path, "r") as config_data:
        full_config = yaml.safe_load(config_data)
    return full_config


@click.group(context_settings=dict(help_option_names=["-h", "--help"], obj={}))
@click.option("-v", "--verbose", count=True, default=1)
@click.pass_context
def cli(ctx, verbose):
    "Shepherd: Synchronized Energy Harvesting Emulator and Recorder"

    if verbose == 0:
        logger.setLevel(logging.ERROR)
    elif verbose == 1:
        logger.setLevel(logging.WARNING)
    elif verbose == 2:
        logger.setLevel(logging.INFO)
    elif verbose > 2:
        logger.setLevel(logging.DEBUG)


@cli.command(short_help="Turns sensor node power supply on or off")
@click.option("--on/--off", default=True)
@click.option("--voltage", type=float, help="Target supply voltage")
def targetpower(on, voltage):
    if not voltage:
        voltage = 3.0
    else:
        if not on:
            raise click.UsageError(
                "Can't set voltage, when LDO is switched off"
            )
    for pin_name in ["en_v_anlg", "en_lvl_cnv", "load"]:
        pin = GPIO(gpio_pin_nums[pin_name], "out")
        pin.write(on)

    with VariableLDO() as ldo:
        if on:
            ldo.set_voltage(voltage)
        ldo.set_output(on)


@cli.command(
    short_help="Runs a command with given parameters. Mainly for use with config file."
)
@click.option(
    "--command", default="record", type=click.Choice(["record", "emulate"])
)
@click.option("--parameters", default=dict())
<<<<<<< HEAD
@click.option("-v", "--verbose", type=int)
@click_config_file.configuration_option(provider=yamlprovider)
=======
@click.option("-v", "--verbose", count=True)
@click_config_file.configuration_option(provider=yamlprovider, implicit=False)
>>>>>>> c5625906
def run(command, parameters, verbose):

    if verbose is not None:
        if verbose == 0:
            logger.setLevel(logging.ERROR)
        elif verbose == 1:
            logger.setLevel(logging.WARNING)
        elif verbose == 2:
            logger.setLevel(logging.INFO)
        elif verbose > 2:
            logger.setLevel(logging.DEBUG)

    if command == "record":
        if "output" in parameters.keys():
            parameters["output"] = Path(parameters["output"])
        run_record(**parameters)
    elif command == "emulate":
        if "output" in parameters.keys():
            parameters["output"] = Path(parameters["output"])
        if "input" in parameters.keys():
            parameters["input"] = Path(parameters["input"])
        run_emulate(**parameters)
    else:
        raise click.BadParameter(f"command {command} not supported")


@cli.command(short_help="Record data")
@click.option(
    "--output",
    "-o",
    type=click.Path(),
    default="/var/shepherd/recordings",
    help="Dir or file path for resulting hdf5 file",
)
@click.option(
    "--mode",
    type=click.Choice(["harvesting", "load"]),
    default="harvesting",
    help="Record 'harvesting' or 'load' data",
)
@click.option(
    "--length", "-l", type=float, help="Duration of recording in seconds"
)
@click.option("--force", "-f", is_flag=True, help="Overwrite existing file")
@click.option("--no-calib", is_flag=True, help="Use default calibration values")
@click.option(
    "--voltage", type=float, help="Set fixed reference voltage for harvesting"
)
@click.option(
    "--load",
    type=click.Choice(["artificial", "node"]),
    default="artificial",
    help="Choose artificial or sensor node load",
)
@click.option(
    "--ldo-voltage",
    "-c",
    type=float,
    default=2.1,
    help="Set voltage of variable LDO regulator",
)
@click.option(
    "--ldo-mode",
    type=click.Choice(["pre-charge", "continuous"]),
    default="pre-charge",
    help="Select if LDO should just pre-charge capacitor or run continuously",
)
@click.option(
    "--start-time",
    "-s",
    type=float,
    help="Desired start time in unix epoch time",
)
@click.option(
    "--warn-only/--no-warn-only", default=True, help="Warn only on errors"
)
def record(
    output,
    mode,
    length,
    force,
    no_calib,
    voltage,
    load,
    ldo_voltage,
    ldo_mode,
    start_time,
    warn_only,
):

    run_record(
        Path(output),
        mode,
        length,
        force,
        no_calib,
        voltage,
        load,
        ldo_voltage,
        ldo_mode,
        start_time,
        warn_only,
    )


@cli.command(
    short_help="Emulate data, where INPUT is an hdf5 file containing harvesting data"
)
@click.argument("input", type=click.Path(exists=True))
@click.option(
    "--output",
    "-o",
    type=click.Path(),
    help="Dir or file path for storing the load consumption data",
)
@click.option(
    "--length", "-l", type=float, help="Duration of recording in seconds"
)
@click.option("--force", "-f", is_flag=True, help="Overwrite existing file")
@click.option("--no-calib", is_flag=True, help="Use default calibration values")
@click.option(
    "--load",
    type=click.Choice(["artificial", "node"]),
    default="node",
    help="Choose artificial or sensor node load",
)
@click.option(
    "--ldo-voltage",
    "-c",
    help="Pre-charge capacitor to this voltage before starting emulation",
    type=float,
    default=2.1,
)
@click.option(
    "--start-time", type=float, help="Desired start time in unix epoch time"
)
@click.option(
<<<<<<< HEAD
    "--warn-only/--no-warn-only", default=True, help="Warn only on errors"
)
=======
    "--virtcap",
    help="Use virtcap, it can emulate any energy harvesting power supply chain by the given virtcap model parameters",
)
@click_config_file.configuration_option(provider=yamlprovider, implicit=False)
>>>>>>> c5625906
def emulate(
    input,
    output,
    length,
    force,
    no_calib,
    load,
    ldo_voltage,
    start_time,
<<<<<<< HEAD
    warn_only,
=======
    virtcap,
>>>>>>> c5625906
):
    if output is None:
        pl_store = None
    else:
        pl_store = Path(output)

    run_emulate(
        input,
        pl_store,
        length,
        force,
        no_calib,
        load,
        ldo_voltage,
        start_time,
<<<<<<< HEAD
        warn_only,
=======
        virtcap,
>>>>>>> c5625906
    )


@cli.group(
    context_settings=dict(help_option_names=["-h", "--help"], obj={}),
    short_help="Read/Write data from EEPROM",
)
def eeprom():
    pass


@eeprom.command(short_help="Write data to EEPROM")
@click.option(
    "--infofile",
    "-i",
    type=click.Path(exists=True),
    help="YAML-formatted file with cape info",
)
@click.option(
    "--version",
    "-v",
    type=str,
    help="Cape version number, e.g. 00A0",
    default="00A0",
)
@click.option(
    "--serial_number",
    "-s",
    type=str,
    help="Cape serial number, e.g. 3219AAAA0001",
)
@click.option(
    "--calibfile",
    "-c",
    type=click.Path(exists=True),
    help="YAML-formatted file with calibration data",
)
@click.option("--no-calib", is_flag=True, help="Use default calibration data")
def write(infofile, version, serial_number, calibfile, no_calib):
    if infofile is not None:
        if serial_number is not None or version is not None:
            raise click.UsageError(
                (
                    "--infofile and --version/--serial_number"
                    " are mutually exclusive"
                )
            )
        cape_data = CapeData.from_yaml(infofile)
        with EEPROM() as eeprom:
            eeprom.write_cape_data(cape_data)
    elif serial_number is not None or version is not None:
        if version is None or serial_number is None:
            raise click.UsageError(
                ("--version and --serial_number are required")
            )
        cape_data = CapeData.from_values(serial_number, version)
        with EEPROM() as eeprom:
            eeprom.write_cape_data(cape_data)

    if calibfile is not None:
        if no_calib:
            raise click.UsageError(
                "--no-calib and --calibfile are mutually exclusive"
            )
        calib = CalibrationData.from_yaml(calibfile)
        with EEPROM() as eeprom:
            cape_data = eeprom.write_calibration(calib)
    if no_calib:
        calib = CalibrationData.from_default()

        with EEPROM() as eeprom:
            eeprom.write_calibration(calib)


@eeprom.command(short_help="Read cape info and calibration data from EEPROM")
@click.option(
    "--infofile",
    "-i",
    type=click.Path(),
    help="If provided, cape info data is dumped to this file",
)
@click.option(
    "--calibfile",
    "-c",
    type=click.Path(),
    help="If provided, calibration data is dumped to this file",
)
def read(infofile, calibfile):

    with EEPROM() as eeprom:
        cape_data = eeprom.read_cape_data()
        calib = eeprom.read_calibration()

    if infofile:
        with open(infofile, "w") as f:
            f.write(repr(cape_data))
    else:
        print(repr(cape_data))

    if calibfile:
        with open(calibfile, "w") as f:
            f.write(repr(calib))
    else:
        print(repr(calib))


@eeprom.command(
    short_help="Convert calibration measurements to calibration data, where FILENAME is YAML-formatted file containing calibration measurements"
)
@click.argument("filename", type=click.Path(exists=True))
@click.option(
    "--output",
    "-o",
    type=click.Path(),
    help="Path to resulting YAML-formatted calibration data file",
)
def make(filename, output):
    cd = CalibrationData.from_measurements(filename)
    if output is None:
        print(repr(cd))
    else:
        with open(output, "w") as f:
            f.write(repr(cd))


@cli.command(short_help="Start zerorpc server")
@click.option("--port", "-p", type=int, default=4242)
def rpc(port):

    shepherd_io = ShepherdDebug()
    shepherd_io.__enter__()
    logger.debug("Initialized shepherd debug interface")
    time.sleep(1)

    server = zerorpc.Server(shepherd_io)
    server.bind(f"tcp://0.0.0.0:{ port }")
    time.sleep(1)

    def stop_server():
        server.stop()
        shepherd_io.__exit__()
        sys.exit(0)

    gevent.signal(signal.SIGTERM, stop_server)
    gevent.signal(signal.SIGINT, stop_server)

    shepherd_io.start()
    logger.debug("Started shepherd debug interface")
    server.run()


@cli.command(short_help="Start shepherd launcher")
@click.option("--led", "-l", type=int, default=81)
@click.option("--button", "-b", type=int, default=9)
def launcher(led, button):
    with Launcher(button, led) as lnch:
        lnch.run()


if __name__ == "__main__":
    cli()<|MERGE_RESOLUTION|>--- conflicted
+++ resolved
@@ -35,11 +35,7 @@
 from shepherd import ShepherdDebug
 from shepherd.shepherd_io import gpio_pin_nums
 from shepherd.const_reg import VariableLDO
-<<<<<<< HEAD
 from shepherd.launcher import Launcher
-=======
-from shepherd import sysfs_interface
->>>>>>> c5625906
 
 consoleHandler = logging.StreamHandler()
 logger = logging.getLogger("shepherd")
@@ -97,13 +93,8 @@
     "--command", default="record", type=click.Choice(["record", "emulate"])
 )
 @click.option("--parameters", default=dict())
-<<<<<<< HEAD
-@click.option("-v", "--verbose", type=int)
-@click_config_file.configuration_option(provider=yamlprovider)
-=======
 @click.option("-v", "--verbose", count=True)
 @click_config_file.configuration_option(provider=yamlprovider, implicit=False)
->>>>>>> c5625906
 def run(command, parameters, verbose):
 
     if verbose is not None:
@@ -241,15 +232,13 @@
     "--start-time", type=float, help="Desired start time in unix epoch time"
 )
 @click.option(
-<<<<<<< HEAD
-    "--warn-only/--no-warn-only", default=True, help="Warn only on errors"
-)
-=======
     "--virtcap",
     help="Use virtcap, it can emulate any energy harvesting power supply chain by the given virtcap model parameters",
 )
+@click.option(
+    "--warn-only/--no-warn-only", default=True, help="Warn only on errors"
+)
 @click_config_file.configuration_option(provider=yamlprovider, implicit=False)
->>>>>>> c5625906
 def emulate(
     input,
     output,
@@ -259,11 +248,8 @@
     load,
     ldo_voltage,
     start_time,
-<<<<<<< HEAD
+    virtcap,
     warn_only,
-=======
-    virtcap,
->>>>>>> c5625906
 ):
     if output is None:
         pl_store = None
@@ -279,11 +265,8 @@
         load,
         ldo_voltage,
         start_time,
-<<<<<<< HEAD
+        virtcap,
         warn_only,
-=======
-        virtcap,
->>>>>>> c5625906
     )
 
 
